FROM appium/appium:1.8.1-p2

LABEL maintainer "Budi Utomo <budi.ut.1989@gmail.com>"

#=============
# Set WORKDIR
#=============
WORKDIR /root

#==================
# General Packages
#------------------
# xterm
#   Terminal emulator
# supervisor
#   Process manager
# socat
#   Port forwarder
#------------------
#  NoVNC Packages
#------------------
# x11vnc
#   VNC server for X display
# openbox
#   Windows manager
# menu
#   Debian menu
# python-numpy
#   Numpy, For faster performance: https://github.com/novnc/websockify/issues/77
# net-tools
#   Netstat
#------------------
#  Video Recording
#------------------
# ffmpeg
#   Video recorder
# jq
#   Sed for JSON data
#------------------
#    KVM Package
# for emulator x86
# https://help.ubuntu.com/community/KVM/Installation
#------------------
# qemu-kvm
# libvirt-bin
# ubuntu-vm-builder
# bridge-utils
#==================
RUN apt-get -qqy update && apt-get -qqy install --no-install-recommends \
    xterm \
    supervisor \
    socat \
    x11vnc \
    openbox \
    menu \
    python-numpy \
    net-tools \
    ffmpeg \
    jq \
    qemu-kvm \
    libvirt-bin \
    ubuntu-vm-builder \
    bridge-utils \
 && rm -rf /var/lib/apt/lists/*

#=======
# noVNC
# Use same commit id that docker-selenium uses
# https://github.com/elgalu/docker-selenium/blob/236b861177bd2917d864e52291114b1f5e4540d7/Dockerfile#L412-L413
#=======
ENV NOVNC_SHA="b403cb92fb8de82d04f305b4f14fa978003890d7" \
    WEBSOCKIFY_SHA="558a6439f14b0d85a31145541745e25c255d576b"
RUN  wget -nv -O noVNC.zip "https://github.com/kanaka/noVNC/archive/${NOVNC_SHA}.zip" \
 && unzip -x noVNC.zip \
 && rm noVNC.zip  \
 && mv noVNC-${NOVNC_SHA} noVNC \
 && wget -nv -O websockify.zip "https://github.com/kanaka/websockify/archive/${WEBSOCKIFY_SHA}.zip" \
 && unzip -x websockify.zip \
 && mv websockify-${WEBSOCKIFY_SHA} ./noVNC/utils/websockify \
 && rm websockify.zip \
 && ln noVNC/vnc_auto.html noVNC/index.html

#======================
# Install SDK packages
#======================
ARG ANDROID_VERSION=5.0.1
ARG API_LEVEL=21
ARG PROCESSOR=x86
ARG SYS_IMG=x86
ARG IMG_TYPE=google_apis
ARG BROWSER=android
ENV ANDROID_VERSION=$ANDROID_VERSION \
    API_LEVEL=$API_LEVEL \
    PROCESSOR=$PROCESSOR \
    SYS_IMG=$SYS_IMG \
    IMG_TYPE=$IMG_TYPE \
    BROWSER=$BROWSER
ENV PATH ${PATH}:${ANDROID_HOME}/build-tools
<<<<<<< HEAD
RUN echo y | sdkmanager "platforms;android-${API_LEVEL}" && \
    echo y | sdkmanager "system-images;android-${API_LEVEL};${IMG_TYPE};${SYS_IMG}" && \
    echo y | sdkmanager "emulator"
=======
RUN yes | sdkmanager --licenses && \
    sdkmanager "platforms;android-${API_LEVEL}" "system-images;android-${API_LEVEL};${IMG_TYPE};${SYS_IMG}" "emulator"
RUN rm ${ANDROID_HOME}/tools/emulator \
 && ln -s ${ANDROID_HOME}/emulator/emulator64-${PROCESSOR} ${ANDROID_HOME}/tools/emulator
ENV LD_LIBRARY_PATH=$ANDROID_HOME/emulator/lib64:$ANDROID_HOME/emulator/lib64/qt/lib

>>>>>>> 7e0a2e47

#==============================================
#       Download chrome driver v2.26
# to be able to use chrome browser in emulator
# Issue: https://github.com/butomo1989/docker-android/commit/6406504f944dae73d0a0c5d8e71a17a47dff9b33
#==============================================
RUN wget -nv -O chrome.zip "https://chromedriver.storage.googleapis.com/2.26/chromedriver_linux64.zip" \
 && unzip -x chrome.zip \
 && rm chrome.zip

#================================================
# noVNC Default Configurations
# These Configurations can be changed through -e
#================================================
ENV DISPLAY=:0 \
    SCREEN=0 \
    SCREEN_WIDTH=1600 \
    SCREEN_HEIGHT=900 \
    SCREEN_DEPTH=16 \
    LOCAL_PORT=5900 \
    TARGET_PORT=6080 \
    TIMEOUT=1 \
    VIDEO_PATH=/tmp/video \
    LOG_PATH=/var/log/supervisor

#===============
# Expose Ports
#---------------
# 4723
#   Appium port
# 6080
#   noVNC port
# 5554
#   Emulator port
# 5555
#   ADB connection port
#===============
EXPOSE 4723 6080 5554 5555

#======================
# Add Emulator Devices
#======================
COPY devices /root/devices

#===================
# Run docker-appium
#===================
COPY src /root/src
COPY supervisord.conf /root/
RUN chmod -R +x /root/src && chmod +x /root/supervisord.conf

HEALTHCHECK --interval=2s --timeout=40s --retries=1 \
    CMD adb wait-for-device shell 'while [[ -z $(getprop sys.boot_completed) ]]; do sleep 1; done'

CMD /usr/bin/supervisord --configuration supervisord.conf<|MERGE_RESOLUTION|>--- conflicted
+++ resolved
@@ -96,18 +96,8 @@
     IMG_TYPE=$IMG_TYPE \
     BROWSER=$BROWSER
 ENV PATH ${PATH}:${ANDROID_HOME}/build-tools
-<<<<<<< HEAD
-RUN echo y | sdkmanager "platforms;android-${API_LEVEL}" && \
-    echo y | sdkmanager "system-images;android-${API_LEVEL};${IMG_TYPE};${SYS_IMG}" && \
-    echo y | sdkmanager "emulator"
-=======
 RUN yes | sdkmanager --licenses && \
     sdkmanager "platforms;android-${API_LEVEL}" "system-images;android-${API_LEVEL};${IMG_TYPE};${SYS_IMG}" "emulator"
-RUN rm ${ANDROID_HOME}/tools/emulator \
- && ln -s ${ANDROID_HOME}/emulator/emulator64-${PROCESSOR} ${ANDROID_HOME}/tools/emulator
-ENV LD_LIBRARY_PATH=$ANDROID_HOME/emulator/lib64:$ANDROID_HOME/emulator/lib64/qt/lib
-
->>>>>>> 7e0a2e47
 
 #==============================================
 #       Download chrome driver v2.26
